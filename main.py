import sounddevice as sd
from scipy.io.wavfile import write
from scipy.io import wavfile
from scipy.signal import resample
import librosa
import librosa.display
import librosa.feature
import matplotlib.pyplot as plt
import numpy as np


def plot_audio(audio, sr, ax):
    """Plots the raw audio waveform."""
    time = np.linspace(0, len(audio) / sr, len(audio))
    ax.plot(time, audio)
    ax.set_title("Audio Waveform")
    ax.set_xlabel("Time [sec]")
    ax.set_ylabel("Amplitude")


def plot_spectrogram(audio, sr, ax):
    """Plots the spectrogram with the pitch contour overlaid."""
    # Calculate the spectrogram
    hop_length = int(sr * 0.01)  # 10ms
    n_fft = int(sr * 0.02)  # 20ms
    S = np.abs(librosa.stft(audio, n_fft=n_fft, hop_length=hop_length))
    S_db = librosa.amplitude_to_db(S, ref=np.max)

    # Plot the spectrogram
    img = librosa.display.specshow(S_db, sr=sr, hop_length=hop_length, x_axis='time', y_axis='hz', ax=ax)
    ax.set_title("Spectrogram")
    plt.colorbar(img, ax=ax, format="%+2.0f dB")

    # Pitch contour using librosa.pyin
    f0, voiced_flag, voiced_prob = librosa.pyin(
        audio, fmin=librosa.note_to_hz('C2'), fmax=librosa.note_to_hz('C7'),
        sr=sr, hop_length=hop_length
    )

    # Overlay pitch contour
    valid_frames = ~np.isnan(f0)  # Non-NaN values indicate voiced frames
    times = librosa.frames_to_time(np.arange(len(f0)), sr=sr, hop_length=hop_length)
    ax.plot(times[valid_frames], f0[valid_frames], color='red', label='Pitch Contour')
    ax.legend()


def plot_mel_spectrogram(audio, sr, ax):
    """Plots the Mel-spectrogram."""
    hop_length = int(sr * 0.01)  # 10ms
    n_fft = int(sr * 0.02)  # 20ms
    mel_spec = librosa.feature.melspectrogram(y=audio, sr=sr, n_fft=n_fft, hop_length=hop_length, n_mels=128)
    mel_spec_db = librosa.power_to_db(mel_spec, ref=np.max)

    img = librosa.display.specshow(mel_spec_db, sr=sr, hop_length=hop_length, x_axis='time', y_axis='mel', ax=ax)
    ax.set_title("Mel-Spectrogram")
    plt.colorbar(img, ax=ax, format="%+2.0f dB")


def plot_energy_and_rms(audio, sr, ax):
    """Plots energy and RMS."""
    frame_length = int(sr * 0.02)  # 20ms
    hop_length = int(sr * 0.01)  # 10ms

    # Energy
    energy = np.array([
        np.sum(np.abs(audio[i:i + frame_length]) ** 2)
        for i in range(0, len(audio) - frame_length + 1, hop_length)
    ])

    # RMS
    rms = librosa.feature.rms(y=audio, frame_length=frame_length, hop_length=hop_length).flatten()

    # Time axis for plotting
    times = librosa.frames_to_time(range(len(energy)), sr=sr, hop_length=hop_length)

    ax.plot(times, energy, label="Energy", alpha=0.7)
    ax.plot(times, rms, label="RMS", alpha=0.7)
    ax.set_title("Energy and RMS")
    ax.set_xlabel("Time [sec]")
    ax.set_ylabel("Amplitude")
    ax.legend()


def plot_audio_analysis(audio, sr):
    """Main function to plot all subplots together."""
    fig, axs = plt.subplots(4, 1, figsize=(10, 15))

    plot_audio(audio, sr, axs[0])
    plot_spectrogram(audio, sr, axs[1])
    plot_mel_spectrogram(audio, sr, axs[2])
    plot_energy_and_rms(audio, sr, axs[3])

    plt.tight_layout()
    plt.show()



#Todo:Record yourself speaking
def record_audio(filename, duration=10, fs=44100):
    print("Recording...")
    recording = sd.rec(int(duration * fs), samplerate=fs, channels=2)
    sd.wait()
    write(filename, fs, recording)
    print(f"Recording saved to {filename}")


def save_audio(filename, fs, data):
    wavfile.write(filename, fs, data.astype(np.float32))
    print(f"Resampled audio saved to {filename}")


def load_audio(filename):
    # Load the audio file we Record
    sampling_freq, data = wavfile.read(filename)
    print(f"Sampling Frequency: {sampling_freq} Hz")

    # Check if stereo
    if len(data.shape) == 2:
        print("Audio is Stereo")
        mono_data = data[:, 0]  #Select the first channel
    else:
        print("Audio is Mono")
        mono_data = data

    return sampling_freq, mono_data


def resample_audio(audio, original_fs, target_fs=32000):
    # Cast audio to np.float32
    audio_float32 = audio.astype(np.float32)
    # Calculate the number of samples after resampling
    duration = len(audio_float32) / original_fs
    num_samples_resampled = int(duration * target_fs)
    # Perform resampling
    audio_resampled = resample(audio_float32, num_samples_resampled)
    print("Resampling completed.")
    return audio_resampled , target_fs

def downsample_manual(audio , target_fs = 16000):
    downsample_audio = audio[::2]
    return downsample_audio , target_fs

#Todo:
def plotaudio():
    pass

#Todo:
def add_noise(audio):
    noise_fs, noise = load_audio("stationary_noise.wav")
    resampled_noise = resample_audio(noise, noise_fs, 16000)
    if len(resampled_noise) < len(audio):
<<<<<<< HEAD
        return audio[:len(resampled_noise)] + resampled_noise
=======
        return  audio[:len(resampled_noise)] + resampled_noise
>>>>>>> 406d4f71
    return audio + resampled_noise[:len(audio)]  # Add noise to the audio






def plot_audio_and_spectrogram(audio_path):
    """
    Given an audio file, plot the audio waveform and its spectrogram,
    including Nyquist frequency validation.

    Parameters:
    - audio_path: Path to the input audio file.

    Returns:
    - None
    """
    # Load audio file
    y, sr = librosa.load(audio_path, sr=None)  # Keep original sampling rate
    duration = len(y) / sr  # Duration of the audio in seconds

    # Compute Short-Time Fourier Transform (STFT) for the spectrogram
    D = librosa.stft(y)
    S_db = librosa.amplitude_to_db(np.abs(D), ref=np.max)  # Convert to decibels

    # Nyquist Frequency
    f_max = sr / 2  # Nyquist frequency is half the sampling rate

    # Create time and frequency arrays for plotting
    time = np.linspace(0, duration, num=len(y))
    freq_bins = librosa.fft_frequencies(sr=sr)

    # Plot the figure with 4 subplots
    fig, ax = plt.subplots(4, 1, figsize=(12, 12))

    # Plot (i) Audio waveform
    ax[0].plot(time, y, label="Audio waveform")
    ax[0].set_title("Audio Waveform")
    ax[0].set_xlabel("Time (s)")
    ax[0].set_ylabel("Amplitude")
    ax[0].legend(loc="upper right")

    # Plot (ii) Spectrogram
    img = librosa.display.specshow(S_db, sr=sr, x_axis='time', y_axis='linear', ax=ax[1])
    fig.colorbar(img, ax=ax[1], format="%+2.0f dB")
    ax[1].set_title("Spectrogram")
    ax[1].set_xlabel("Time (s)")
    ax[1].set_ylabel("Frequency (Hz)")

    # Validate and mark Nyquist frequency
    ax[1].axhline(f_max, color='r', linestyle='--', label=f"Nyquist Frequency (Fmax = {f_max:.1f} Hz)")
    ax[1].legend(loc="upper right")

    # Plot (iii) Magnitude spectrum (Frequency axis validation)
    spectrum = np.abs(D).mean(axis=1)  # Average magnitude across time
    ax[2].plot(freq_bins, spectrum, label="Average Magnitude Spectrum")
    ax[2].set_title("Magnitude Spectrum")
    ax[2].set_xlabel("Frequency (Hz)")
    ax[2].set_ylabel("Magnitude")
    ax[2].axvline(f_max, color='r', linestyle='--', label=f"Nyquist Frequency (Fmax = {f_max:.1f} Hz)")
    ax[2].legend(loc="upper right")

    # Plot (iv) Zoomed-in Spectrogram (Focus on frequencies < Fmax)
    zoom_freq_bins = freq_bins[freq_bins < f_max]
    zoom_S_db = S_db[:len(zoom_freq_bins), :]  # Focus only on the frequency bins below Fmax
    img_zoom = librosa.display.specshow(zoom_S_db, sr=sr, x_axis='time', y_axis='linear', ax=ax[3])
    fig.colorbar(img_zoom, ax=ax[3], format="%+2.0f dB")
    ax[3].set_title("Zoomed-In Spectrogram (Frequencies < Fmax)")
    ax[3].set_xlabel("Time (s)")
    ax[3].set_ylabel("Frequency (Hz)")

    # Display the figure
    plt.tight_layout()
    plt.show()





#Todo:Cheking the order
if __name__ == "__main__":
<<<<<<< HEAD
    counting_fs, counting_audio = load_audio("speech_recording.wav")
    resampled_audio = resample_audio(counting_audio, counting_fs, 16000)
    # question 2
    #record_audio("speech_recording.wav")
    new_audio = add_noise(counting_audio)
    # save_audio("noisy_speech.wav", counting_fs, new_audio)
    plot_audio_analysis(counting_audio, 16000)
=======
    # question 1(a)
    counting_fs, counting_audio = load_audio("speech_recording.wav")

    # question 1(b)
    resample_audio_32k ,fs_32k = resample_audio(counting_audio , counting_fs)

    # question 1(c)
    resample_audio_manual , fs_16k = downsample_manual(resample_audio_32k)
    resample_audio_16k , fs_16k = resample_audio(counting_audio , counting_fs , 16000)





    
>>>>>>> 406d4f71
<|MERGE_RESOLUTION|>--- conflicted
+++ resolved
@@ -147,13 +147,9 @@
 #Todo:
 def add_noise(audio):
     noise_fs, noise = load_audio("stationary_noise.wav")
-    resampled_noise = resample_audio(noise, noise_fs, 16000)
+    resampled_noise, _ = resample_audio(noise, noise_fs, 16000)
     if len(resampled_noise) < len(audio):
-<<<<<<< HEAD
         return audio[:len(resampled_noise)] + resampled_noise
-=======
-        return  audio[:len(resampled_noise)] + resampled_noise
->>>>>>> 406d4f71
     return audio + resampled_noise[:len(audio)]  # Add noise to the audio
 
 
@@ -236,15 +232,6 @@
 
 #Todo:Cheking the order
 if __name__ == "__main__":
-<<<<<<< HEAD
-    counting_fs, counting_audio = load_audio("speech_recording.wav")
-    resampled_audio = resample_audio(counting_audio, counting_fs, 16000)
-    # question 2
-    #record_audio("speech_recording.wav")
-    new_audio = add_noise(counting_audio)
-    # save_audio("noisy_speech.wav", counting_fs, new_audio)
-    plot_audio_analysis(counting_audio, 16000)
-=======
     # question 1(a)
     counting_fs, counting_audio = load_audio("speech_recording.wav")
 
@@ -255,9 +242,11 @@
     resample_audio_manual , fs_16k = downsample_manual(resample_audio_32k)
     resample_audio_16k , fs_16k = resample_audio(counting_audio , counting_fs , 16000)
 
-
-
-
-
-    
->>>>>>> 406d4f71
+    # question 2
+    new_audio = add_noise(resample_audio_16k)
+    # save_audio("noisy_speech.wav", counting_fs, new_audio)
+    plot_audio_analysis(counting_audio, fs_16k)
+
+
+
+
